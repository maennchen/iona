--- conflicted
+++ resolved
@@ -1,9 +1,5 @@
 language: elixir
-<<<<<<< HEAD
-elixir: 1.1.0
-=======
 elixir: 1.4.5
->>>>>>> a64fcbb5
 sudo: false
 notifications:
   recipients:
@@ -13,10 +9,5 @@
     packages:
     - texlive-latex-base
 otp_release:
-<<<<<<< HEAD
-- 18.0
-=======
 - 19.3
-- 20.0
-script: "MIX_ENV=test mix local.hex --force && MIX_ENV=test mix do deps.get, test"
->>>>>>> a64fcbb5
+- 20.0